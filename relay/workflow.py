"""
A module for implementing Relay workflows in Python. This is the SDK that
provides a way for your enterprise to extend your I/T tools to your active
workers via Relay devices. There are APIs for text-to-speech (say),
speech-to-text (listen), LED control, vibration control, location
information, NFC tag taps, etc. See https://developer.relaypro.com
"""

# Copyright © 2022 Relay Inc.

import asyncio
import json
import logging
import uuid
import websockets
import time
import os
import urllib.parse
import requests
import ssl
from functools import singledispatch
from typing import List, Optional

logger = logging.getLogger(__name__)

VERSION = "relay-sdk-python/2.0.0-alpha"

# used only for trigger_workflow and fetch_device
server_hostname = "all-main-pro-ibot.relaysvr.com"
auth_hostname = "auth.relaygo.com"


class Server:
    """
    A websocket server that gets connected to when a new workflow
    is instantiated via a trigger.

    Events are sent here, and the connection is also used to send actions to the Relay server.
    """

    def __init__(self, host: str, port: int, **kwargs):
        """
        Args:
            host: the IP address of the interface that this server should
             listen on. Typically is "0.0.0.0", which represents all interfaces.
            port: the port number that this server should listen on.
            **kwargs: see below

        Keyword Args:
            log_level: sets the threshold level for the logger in this module.
            log_handler: a log handler object to be added to the logger in this
             module. To disable logging output, use `logging.NullHandler()`.
            ssl_key_filename: if an SSLContext is desired for this server,
             this is the filename where the key in PEM format can be found.
             Should also use ssl_cert_filename if this is specified.
            ssl_cert_filename: if an SSLContext is desired for this server,
             this is the filename where the certificate in PEM format can
             be found. Should also use ssl_key_filename if this is specified.
        """

        self.host = host
        self.port = port
        self.workflows = {}   # {path: workflow}
        for key in kwargs:
            if key == 'ssl_key_filename':
                self.ssl_key_filename = kwargs[key]
            elif key == 'ssl_cert_filename':
                self.ssl_cert_filename = kwargs[key]
            elif key == 'log_level':
                this_logger = logging.getLogger(__name__)
                this_logger.setLevel(kwargs[key])
            elif key == 'log_handler':
                # if logging.NullHandler() is added then nothing will appear on the console
                this_logger = logging.getLogger(__name__)
                this_logger.addHandler(kwargs[key])
                print(f'__name: {__name__}, this_logger: {this_logger}, handler: {kwargs[key]}, handlers: {this_logger.handlers} lastResort: {logging.lastResort}')

    def register(self, workflow, path: str):

        if path in self.workflows:
            raise ServerException(f'a workflow is already registered at path {path}')
        self.workflows[path] = workflow

    def start(self):

        custom_headers = {'Server': f'{VERSION}'}
        if hasattr(self, 'ssl_key_filename') and hasattr(self, 'ssl_cert_filename') :
            if not os.access(self.ssl_cert_filename, os.R_OK):
                raise ServerException(f"can't read ssl_cert_file {self.ssl_cert_filename}")
            if not os.access(self.ssl_key_filename, os.R_OK):
                raise ServerException(f"can't read ssl_key_file {self.ssl_key_filename}")
            ssl_context = ssl.SSLContext(ssl.PROTOCOL_TLS_SERVER)
            ssl_context.load_cert_chain(self.ssl_cert_filename, self.ssl_key_filename)
            start_server = websockets.serve(self.handler, self.host, self.port, extra_headers=custom_headers, ssl=ssl_context)
            logger.info(f'Relay workflow server ({VERSION}) listening on {self.host} port {self.port} with ssl_context {ssl_context}')
        else:
            start_server = websockets.serve(self.handler, self.host, self.port, extra_headers=custom_headers)
            logger.info(f'Relay workflow server ({VERSION}) listening on {self.host} port {self.port} with plaintext')

        asyncio.get_event_loop().run_until_complete(start_server)

        try:
            asyncio.get_event_loop().run_forever()

        except KeyboardInterrupt:
            logger.debug('server terminated')

    async def handler(self, websocket, path:str):

        workflow = self.workflows.get(path, None)
        if workflow:
            logger.debug(f'handling request on path {path}')
            relay = Relay(workflow)
            await relay.handle(websocket)

        else:
            logger.warning(f'ignoring request for unregistered path {path}')
            await websocket.close()


class ServerException(Exception):
    def __init__(self, message):
        self.message = message
        super().__init__(self.message)

# Helper constants and methods for creating and parsing out a URN.

# The scheme used for creating a URN.
SCHEME = 'urn'

# The root used for creating a URN.
ROOT = 'relay-resource'

# Used to specify that the URN is for a group.
GROUP = 'group'

# Used to specify that the URN is for an ID.
ID = 'id'

# Used to specify that the URN is for a name.
NAME = 'name'

# Used to specify that the URN is for a device.
DEVICE = 'device'

# Pattern used when creating an interaction URN.
DEVICE_PATTERN = '?device='

# Beginning of an interaction URN that uses the name of a device.
INTERACTION_URI_NAME = 'urn:relay-resource:name:interaction'

# Beginning of an interaction URN that uses the ID of a device.
INTERACTION_URI_ID = 'urn:relay-resource:id:interaction'

def construct(resource_type:str, id_type:str, id_or_name:str):
    """Constructs a URN based off of the resource type, id type, and
    id/name.  Used by methods that need to create a URN when given a
    name or ID of a device or group.

    Args:
        resource_type (str): indicates whether the URN is for a device, group, or interaction.
        id_type (str): indicates whether the URN has an ID type of 'name' or 'ID'.
        id_or_name (str): the id or name of the device or group.

    Returns:
        str: the newly constructed URN.
    """
    return f'{SCHEME}:{ROOT}:{id_type}:{resource_type}:{id_or_name}'

def group_id(id:str):
    """Creates a URN from a group ID.

    Args:
        id (str): the ID of the group.

    Returns:
        str: the newly constructed URN.
    """
    return construct(GROUP, ID, urllib.parse.quote(id))

def group_name(name:str):
    """Creates a URN from a group name.

    Args:
        name (str): the name of the group.

    Returns:
        str: the newly constructed URN.
    """
    return construct(GROUP, NAME, urllib.parse.quote(name))

def device_name(name:str):
    """Creates a URN from a device name.

    Args:
        name (str): the name of the device.

    Returns:
        str: the newly constructed URN.
    """
    return construct(DEVICE, NAME, urllib.parse.quote(name))

def group_member(group:str, device:str):
    """Creates a URN for a group member.

    Args:
        group (str): the name of the group that the device belongs to.
        device (str): the device ID or name.

    Returns:
        str: the newly constructed URN.
    """
    return f'{SCHEME}:{ROOT}:{NAME}:{GROUP}:{urllib.parse.quote(group)}{DEVICE_PATTERN}' + urllib.parse.quote(f'{SCHEME}:{ROOT}:{NAME}:{DEVICE}:{device}')

def device_id(id:str):
    """Creates a URN from a device ID.

    Args:
        id (str): the ID of the device.

    Returns:
        str: the newly constructed URN.
    """
    return construct(DEVICE, ID, urllib.parse.quote(id))

def parse_group_name(uri:str):
    """Parses out a group name from a group URN.

    Args:
        uri (str): the URN that you would like to extract the group name from.

    Returns:
        str: the group name.
    """
    scheme, root, id_type, resource_type, name = urllib.parse.unquote(uri).split(':')
    if id_type == NAME and resource_type == GROUP:
        return name
    logger.error('invalid group urn')

def parse_group_id(uri:str):
    """Parses out a group ID from a group URN. 

    Args:
        uri (str): the URN that you would like to extract the group ID from.

    Returns:
        str: the group ID.
    """
    scheme, root, id_type, resource_type, id = urllib.parse.unquote(uri).split(':')
    if id_type == ID and resource_type == GROUP:
        return id
    logger.error('invalid group urn')

def parse_device_name(uri:str):
    """Parses out a device name from a device or interaction URN.

    Args:
        uri (str): the device or interaction URN that you would like to extract the device name from.

    Returns:
        str: the device name.
    """
    uri = urllib.parse.unquote(uri)
    if not is_interaction_uri(uri):
        scheme, root, id_type, resource_type, name = uri.split(':')
        if id_type == NAME:
            return name
    elif is_interaction_uri(uri):
        scheme, root, id_type, resource_type, i_name, i_root, i_id_type, i_resource_type, name = uri.split(':')
        if id_type == NAME and i_id_type == NAME:
            return name
    logger.error('invalid device urn')

def parse_device_id(uri:str):
    """Parses out a device ID from a device or interaction URN.

    Args:
        uri (str): the device or interaction URN that you would like to extract the device ID from.

    Returns:
        str: the device ID.
    """
    uri = urllib.parse.unquote(uri)
    if not is_interaction_uri(uri):
        scheme, root, id_type, resource_type, id = uri.split(':')
        if id_type == ID:
            return id
    elif is_interaction_uri(uri):
        scheme, root, id_type, resource_type, i_id, i_root, i_id_type, i_resource_type, id = uri.split(':')
        if id_type == ID and i_id_type == ID:
            return id
    logger.error('invalid device urn')

def parse_interaction(uri:str):
    """Parses out the name of an interaction from an interaction URN.

    Args:
        uri (str): the interaction URN that you would like to parse the interaction from.

    Returns:
        str: the name of an interaction.
    """
    uri = urllib.parse.unquote(uri)
    if is_interaction_uri(uri):
        scheme, root, id_type, resource_type, i_name, i_root, i_id_type, i_resource_type, name = uri.split(':')
        interaction_name, discard = i_name.split('?')
        return interaction_name
    logger.error('not an interaction urn')

def is_interaction_uri(uri:str):
    """Checks if the URN is for an interaction.

    Args:
        uri (str): the device URN.

    Returns:
        bool: true if the URN is an interaction URN, false otherwise.
    """
    if INTERACTION_URI_NAME in uri or INTERACTION_URI_ID in uri:
        return True
    return False

def is_relay_uri(uri:str):
    """Checks if the URN is a Relay URN.

    Args:
        uri (str): the device, group, or interaction URN.

    Returns:
        bool: true if the URN is a Relay URN, false otherwise.
    """
    if uri.startswith(f'{SCHEME}:{ROOT}'):
        return True
    return False


# other constants

# interaction event types
TYPE_ENDED = 'ended'
TYPE_STARTED = 'started'


class Workflow:

    def __init__(self, name:str):
        self.name = name
        self.type_handlers = {}  # {(type, args): func}

    def on_start(self, func):
        self.type_handlers['wf_api_start_event'] = func

    def on_stop(self, func):
        self.type_handlers['wf_api_stop_event'] = func

    ####### TODO: should this be simply on_prompt_event like the message is?

    def on_prompt(self, func):
        self.type_handlers['wf_api_prompt_event'] = func

    def on_button(self, _func=None, *, button='*', taps='*'):
        def on_button_decorator(func):
            self.type_handlers['wf_api_button_event', button, taps] = func

        if _func:
            return on_button_decorator(_func)

        else:
            return on_button_decorator

    def on_notification(self, _func=None, *, name='*', event='*'):
        def on_notification_decorator(func):
            self.type_handlers['wf_api_notification_event', name, event] = func

        if _func:
            return on_notification_decorator(_func)

        else:
            return on_notification_decorator

    def on_timer(self, func):
        # unnamed timer
        self.type_handlers['wf_api_timer_event'] = func

    def on_timer_fired(self, func):
        # named timer
        self.type_handlers['wf_api_timer_fired_event'] = func

    def on_speech(self, func):
        self.type_handlers['wf_api_speech_event'] = func

    def on_progress(self, func):
        self.type_handlers['wf_api_progress_event'] = func

    def on_play_inbox_message(self, func):
        self.type_handlers['wf_api_play_inbox_message_event'] = func

    def on_call_connected(self, func):
        self.type_handlers['wf_api_call_connected_event'] = func

    def on_call_disconnected(self, func):
        self.type_handlers['wf_api_call_disconnected_event'] = func

    def on_call_failed(self, func):
        self.type_handlers['wf_api_call_failed_event'] = func

    def on_call_received(self, func):
        self.type_handlers['wf_api_call_received_event'] = func

    def on_call_ringing(self, func):
        self.type_handlers['wf_api_call_ringing_event'] = func

    def on_call_start_request(self, func):
        self.type_handlers['wf_api_call_start_request_event'] = func

    def on_call_progressing(self, func):
        self.type_handlers['wf_api_call_progressing_event'] = func

    def on_sms(self, func):
        self.type_handlers['wf_api_sms_event'] = func

    def on_incident(self, func):
        self.type_handlers['wf_api_incident_event'] = func

    def on_interaction_lifecycle(self, func):
        self.type_handlers['wf_api_interaction_lifecycle_event'] = func

    def on_resume(self, func):
        self.type_handlers['wf_api_resume_event'] = func

    def get_handler(self, event:dict):
        t = event['_type']

        # assume no-arg handler; if not, check the handlers that require args
        # for args, check for handler registered with specific values first; if not, then check variations with wildcard values
        h = self.type_handlers.get(t, None)
        if not h:
            if t == 'wf_api_button_event':
                h = self.type_handlers.get((t, event['button'], event['taps']), None)
                if not h:
                    # prefer button match over taps
                    h = self.type_handlers.get((t, event['button'], '*'), None)
                    if not h:
                        h = self.type_handlers.get((t, '*', event['taps']), None)
                        if not h:
                            h = self.type_handlers.get((t, '*', '*'), None)

            elif t == 'wf_api_notification_event':
                h = self.type_handlers.get((t, event['name'], event['event']), None)
                if not h:
                    # prefer name match over event
                    h = self.type_handlers.get((t, event['name'], '*'), None)
                    if not h:
                        h = self.type_handlers.get((t, '*', event['event']), None)
                        if not h:
                            h = self.type_handlers.get((t, '*', '*'), None)

            elif t == 'wf_prompt_event':
                if event['type'] == 'started':
                    h = self.type_handlers.get(('wf_api_prompt_start_event'), None)
                elif event['type'] == 'stopped' or event['type'] == 'failed':
                    h = self.type_handlers.get(('wf_api_prompt_stop_event'), None)

        return h


class WorkflowException(Exception):
    def __init__(self, message:str):
        self.message = message
        super().__init__(self.message)


@singledispatch
def remove_null(obj):
    return obj


@remove_null.register(list)
def _process_list(l):
    return [remove_null(v) for v in l]

@remove_null.register(dict)
def _process_list(d):
    return {k:remove_null(v) for k,v in d.items() if v is not None}


class CustomAdapter(logging.LoggerAdapter):
    def process(self, msg, kwargs):
        return f'[{self.extra["cid"]}] {msg}', kwargs


class Relay:
    """Includes the main functionalities that are used within workflows,
    such as functions for communicating with the device, sending out
    notifications to groups, handling workflow events, and performing physical actions
    on the device such as manipulating LEDs and creating vibrations.
    """
    def __init__(self, workflow:Workflow):
        """Initializes workflow fields.

        Args:
            workflow (Workflow): your workflow.
        """
        self.workflow = workflow
        self.websocket = None
        self.id_futures = {}  # {_id: future}
        self.event_futures = {}
        self.logger = None

    def get_cid(self):
        # correlation id
        return f'{self.workflow.name}:{id(self.websocket)}'

    def fromJson(self, websocketMessage):
        dictMessage = json.loads(websocketMessage)
        return self.cleanIntArrays(dictMessage)

    def cleanIntArrays(self, dictMessage):
        # work around the JSON formatting issue in iBot
        # that gives us an array of ints instead of a string:
        # will be fixed in iBot 3.10 via PE-17571

        if isinstance(dictMessage, dict):
            for key in dictMessage.keys():
                if isinstance(dictMessage[key], (list, dict)):
                    dictMessage[key] = self.cleanIntArrays(dictMessage[key])
        elif isinstance(dictMessage, list):
            allInt = True
            for item in dictMessage:
                if not isinstance(item, int):
                    allInt = False
                    break
            if allInt and (len(dictMessage) > 0):
                dictMessage = "".join(chr(i) for i in dictMessage)
        return dictMessage

    def make_target_uris(self, trigger:dict):
        """Creates a target URN after receiving a workflow trigger.

        Args:
            trigger (dict): workflow trigger.

        Raises:
            WorkflowException: thrown if the trigger param is not a dictionary.
            WorkflowException: thrown if the trigger param is not a trigger dictionary.
            WorkflowException: thrown if there is no source_uri definition in the trigger.

        Returns:
            a target object created from the trigger.
        """
        if not isinstance(trigger, dict):
            raise WorkflowException('trigger parameter is not a dictionary')
        if not 'args' in trigger:
            raise WorkflowException('trigger parameter is not a trigger dictionary')
        if not 'source_uri' in trigger['args']:
            raise WorkflowException('there is no source_uri definition in the trigger')
        target = {
            'uris': [ trigger['args']['source_uri'] ]
        }
        return target

    def targets_from_source_uri(self, source_uri:str):
        """Creates a target object from a source URN.
        Enables the device to perform the desired action after the function
        has been called.  Used interanlly by interaction functions such as
        say(), listen(), vibration(), etc.

        Args:
            source_uri (str): source uri that will be used to create a target.

        Returns:
            the target that was created from a source URN.
        """
        targets = {
            'uris': [ source_uri ]
        }
        return targets

    async def handle(self, websocket):

        self.websocket = websocket
        self.logger = CustomAdapter(logger, {'cid': self.get_cid()})

        self.logger.info(f'workflow instance started for {self.websocket.path}')

        try:
            async for m in websocket:
                # TODO: restore after PE-17571
                # self.logger.debug(f'recv raw: {m}')
                e = self.fromJson(m)
                self.logger.debug(f'recv: {e}')

                _id = e.get('_id', None)
                _type = e.get('_type', None)
                request_id = e.get('request_id', None)

                if _id in self.id_futures.keys():
                    fut = self.id_futures.pop(_id, None)
                    if fut:
                        fut.set_result(e)
                    else:
                        self.logger.warning(f'found response for unknown _id {_id}')

                else:
                    handled = False
                    future = self._pop_event_match(e)
                    if future:
                        future.set_result(e)
                        handled = True

                    # events that don't have an _id field (some events do have an _id field for async response data)
                    h = self.workflow.get_handler(e)
                    if h:
                        if _type == 'wf_api_start_event':
                            # logger.debug(f"handle start_event with trigger: {e['trigger']}")
                            asyncio.create_task(self.wrapper(h, e['trigger']))

                        elif _type == 'wf_api_stop_event':
                            # logger.debug(f"handle stop_event with reason: {e['reason']}")
                            asyncio.create_task(self.wrapper(h, e['reason']))

                        elif _type == 'wf_api_prompt_event':
                            type = e['type'] if 'type' in e else None
                            # logger.debug(f"handle prompt_start_event with source_uri: {e['source_uri']}, type: {e['type']}")
                            asyncio.create_task(self.wrapper(h, e['source_uri'], e['type']))

                        elif _type == 'wf_api_prompt_stop_event':
                            # logger.debug(f"handle prompt_stop_event with source_uri: {e['source_uri']}, id: {e['id']}")
                            asyncio.create_task(self.wrapper(h, e['source_uri']))


                        elif _type == 'wf_api_button_event':
                            # logger.debug(f"wf_api_button_event with button: {e['button']}, taps: {e['taps']}, source_uri: {e['source_uri']}")
                            asyncio.create_task(self.wrapper(h, e['button'], e['taps'], e['source_uri']))

                        elif _type == 'wf_api_notification_event':
                            # logger.debug(f"wf_api_notification_event with source_uri: {e['source_uri']}, name: {e['name']}, notification_state: {e['notification_state']}")
                            asyncio.create_task(self.wrapper(h, e['event'], e['name'], e['notification_state'], e['source_uri']))

                        elif _type == 'wf_api_timer_event':
                            # logger.debug(f"wf_api_timer_event")
                            asyncio.create_task(self.wrapper(h))

                        elif _type == 'wf_api_timer_fired_event':
                            # logger.debug(f"wf_api_timer_fired_event, name={e['name']}")
                            asyncio.create_task(self.wrapper(h, e['name']))

                        elif _type == 'wf_api_speech_event':
                            text = e['text'] if 'text' in e else None
                            audio = e['audio'] if 'audio' in e else None
                            # logger.debug(f"wf_api_speech_event: text: {text}, audio: {audio}, lang: {e['lang']}, request_id: {e['request_id']}, source_uri{e['source_uri']}")
                            asyncio.create_task(self.wrapper(h, text, audio, e['lang'], e['request_id'], e['source_uri']))

                        elif _type == 'wf_api_progress_event':
                            # logger.debug(f"wf_api_progress_event: _id: {_id}")
                            asyncio.create_task(self.wrapper(h))

                        elif _type == 'wf_api_play_inbox_message_event':
                            # logger.debug(f"wf_api_play_inbox_message_event with action: {e['action']}")
                            asyncio.create_task(self.wrapper(h, e['action']))

                        elif _type == 'wf_api_call_connected_event':
                            # logger.debug(f"wf_api_call_connected_event with e: {e}")
                            asyncio.create_task(self.wrapper(h, e['call_id'], e['direction'], e['device_id'], e['device_name'], e['uri'], e['onnet'], e['start_time_epoch'], e['connect_time_epoch']))

                        elif _type == 'wf_api_call_disconnected_event':
                            # logger.debug(f"wf_api_call_disconnected_event with e: {e}")
                            asyncio.create_task(self.wrapper(h, e['call_id'], e['direction'], e['device_id'], e['device_name'], e['uri'], e['onnet'], e['reason'], e['start_time_epoch'], e['connect_time_epoch'], e['end_time_epoch']))

                        elif _type == 'wf_api_call_failed_event':
                            # logger.debug(f"wf_api_call_failed_event with e: {e}")
                            asyncio.create_task(self.wrapper(h, e['call_id'], e['direction'], e['device_id'], e['device_name'], e['uri'], e['onnet'], e['reason'], e['start_time_epoch'], e['connect_time_epoch'], e['end_time_epoch']))

                        elif _type == 'wf_api_call_received_event':
                            # logger.debug(f"wf_api_call_received_event with e: {e}")
                            asyncio.create_task(self.wrapper(h, e['call_id'], e['direction'], e['device_id'], e['device_name'], e['uri'], e['onnet'], e['start_time_epoch']))

                        elif _type == 'wf_api_call_ringing_event':
                            # logger.debug(f"wf_api_call_ringing_event with e: {e}")
                            asyncio.create_task(self.wrapper(h, e['call_id'], e['direction'], e['device_id'], e['device_name'], e['uri'], e['onnet'], e['start_time_epoch']))

                        elif _type == 'wf_api_call_progressing_event':
                            # logger.debug(f"wf_api_call_progressing_event with e: {e}")
                            asyncio.create_task(self.wrapper(h, e['call_id'], e['direction'], e['device_id'], e['device_name'], e['uri'], e['onnet'], e['start_time_epoch'], e['connect_time_epoch']))

                        elif _type == 'wf_api_call_start_request_event':
                            # logger.debug(f"wf_api_call_start_request_event with uri: {e['uri']}")
                            asyncio.create_task(self.wrapper(h, e['uri']))

                        elif _type == 'wf_api_sms_event':
                            # logger.debug(f"wf_api_sms_event with id: {e['id']}, event: {e['event']}")
                            asyncio.create_task(self.wrapper(h, e['id'], e['event']))

                        elif _type == 'wf_api_incident_event':
                            # logger.debug(f"wf_api_incident_event with type: {e['type']}, id: {e['id']}, reason: {e['reason']}")
                            asyncio.create_task(self.wrapper(h, e['type'], e['incident_id'], e['reason']))

                        elif _type == 'wf_api_interaction_lifecycle_event':
                            reason = e['reason'] if 'reason' in e else None

                            # logger.debug(f"wf_api_interaction_lifecycle_event with type: {e['type']}, source_uri: {e['source_uri']}, reason: {reason}")
                            asyncio.create_task(self.wrapper(h, e['type'], e['source_uri'], reason))

                        elif _type == 'wf_api_resume_event':
                            # logger.debug(f"wf_api_resume_event with trigger: {e['trigger']}")
                            asyncio.create_task(self.wrapper(h, e['trigger']))

                    elif not handled:
                        if (_type == 'wf_api_prompt_event') or (_type == 'wf_api_speech_event') or (_type == 'wf_api_stop_event'):
                            level = logging.DEBUG
                        else:
                            level = logging.WARNING
                        self.logger.log(level, f'no handler found for _type {e["_type"]}')

        except websockets.exceptions.ConnectionClosedError:
            # ibot closes the connection on terminate(); this is expected
            pass

        except Exception as x:
            self.logger.error(f'{x}', exc_info=True)

        finally:
            self.logger.info('workflow instance terminated')

    # run handlers with exception logging; needed since we cannot await handlers
    async def wrapper(self, h, *args):

        try:
            await h(self, *args)
        except Exception as x:
            self.logger.error(f'{x}', exc_info=True)

    async def send(self, obj):
        _id = uuid.uuid4().hex
        obj['_id'] = _id

        # TODO: ibot add responses to all _request events? if so, await them here ... and check for error responses

        await self._send(json.dumps(obj))


    async def sendReceive(self, obj, uid=None):
        _id = uid if uid else uuid.uuid4().hex
        obj['_id'] = _id
        fut = asyncio.get_event_loop().create_future()
        self.id_futures[_id] = fut

        # TODO: ibot currently loads null as the string 'null'
        await self._send(json.dumps(remove_null(obj)))
        # wait on the response
        await fut
        rsp = fut.result()
        if rsp['_type'] == 'wf_api_error_response':
            raise WorkflowException(rsp['error'])
        return fut.result()


    async def _send(self, s):
        self.logger.debug(f'send: {s}')
        await self.websocket.send(s)


    async def get_var(self, name:str, default=None):
        """Retrieves a variable that was set either during workflow registration
        or through the set_var() function.  The variable can be retrieved anywhere
        within the workflow, but is erased after the workflow terminates.

        Args:
            name (str): name of the variable to be retrieved.
            default (optional): default value of the variable if it does not exist. Defaults to None.

        Returns:
            the variable requested.
        """
        ### TODO: look in self.workflow.state to see all of what is available
        event = {
            '_type': 'wf_api_get_var_request',
            'name': name
        }
        v = await self.sendReceive(event)
        return v.get('value', default)

    async def get_number_var(self, name:str, default=None):
        """Retrieves a variable that was set either during workflow registration
        or through the set_var() function of type integer.  The variable can be retrieved anywhere
        within the workflow, but is erased after the workflow terminates.

        Args:
            name (str): name of the variable to be retrieved.
            default (optional): default value of the variable if it does not exist. Defaults to None.

        Returns:
            the variable requested.
        """
        return int(await self.get_var(name, default))

    async def set_var(self, name:str, value:str):
        """Sets a variable with the corresponding name and value. Scope of
        the variable is from start to end of a workflow.  Note that you 
        can only set values of type string.
        Args:
            name (str): name of the variable to be created.
            value (str): value that the variable will hold.
        """
        event = {
            '_type': 'wf_api_set_var_request',
            'name': name,
            'value': value
        }
        response = await self.sendReceive(event)
        return response['value']

    async def unset_var(self, name:str):
        """Unsets the value of a variable.  

        Args:
            name (str): the name of the variable whose value you would like to unset.
        """
        event = {
            '_type': 'wf_api_unset_var_request',
            'name': name
        }
        await self.sendReceive(event)

    def interaction_options(color:str="0000ff", input_types:list=None, home_channel:str="suspend"):
        """Options for when an interaction is started via a workflow.

        Args:
            color (str, optional): desired color of LEDs when an interaction is started. Defaults to "0000ff".
            input_types (list, optional): input types you would like for the interaction. Defaults to an empty list.
            home_channel (str, optional): home channel for the device during the interaction. Defaults to "suspend".

        Returns:
            the options specified.
        """
        if input_types is None:
            input_types = []
        options = {
            'color': color,
            'input_types': input_types,
            'home_channel': home_channel
        }
        return options

    async def start_interaction(self, target, name:str, options=None):
        """Starts an interaction with the user.  Triggers an INTERACTION_STARTED event
        and allows the user to interact with the device via functions that require an 
        interaction URN.

        Args:
            target (target): the device that you would like to start an interaction with.
            name (str): a name for your interaction.
            options (optional): can be color, home channel, or input types. Defaults to None.
        """
        event = {
            '_type': 'wf_api_start_interaction_request',
            '_target': target,
            'name': name,
            'options': options
        }
        await self.sendReceive(event)

    async def end_interaction(self, target, name: str):
        """Ends an interaction with the user.  Triggers an INTERACTION_ENDED event to signify
        that the user is done interacting with the device.

        Args:
            target(str): the device that you would like to end an interaction with.
            name (str): the name of the interaction that you would like to end.
        """
        event = {
            '_type': 'wf_api_end_interaction_request',
            '_target': self.targets_from_source_uri(target),
            'name': name
        }
        await self.sendReceive(event)

    def _set_event_match(self, criteria:dict):
        if not isinstance(criteria, dict):
            raise WorkflowException("criteria is not a dict")
        match_data = criteria.copy()
        uid = uuid.uuid4().hex
        future = asyncio.get_event_loop().create_future()
        match_data['_timestamp'] = time.time()
        match_data['_future'] = future
        self.event_futures[uid] = match_data
        return future

    def _pop_event_match(self, event):
        # check if event matches anything we are waiting for
        now = time.time()
        for uid in self.event_futures:
            # purge old items (30 minutes)
            age = now - self.event_futures[uid]['_timestamp']
            if age > 1800:
                self.event_futures.pop(uid, None)
                continue
            matches = True
            criteria = self.event_futures[uid]
            for key in criteria:
                if key == '_timestamp' or key == '_future':
                    continue
                # if event doesn't have criteria item, then fail
                if key not in event:
                    matches = False
                    break
                if self.event_futures[uid][key] != event[key]:
                    matches = False
                    break
            if matches:
                future = self.event_futures[uid]['_future']
                self.event_futures.pop(uid, None)
                return future
        return None

    async def _wait_for_event_match(self, future, timeout:int):
        await asyncio.wait_for(future, timeout)
        event = future.result()
        if event['_type'] == 'wf_api_error_response':
            raise WorkflowException(event['error'])
        return event

    async def listen(self, target, phrases=None, transcribe:bool=True, alt_lang:str=None, timeout:int=60):
        """Listens for the user to speak into the device.  Utilizes speech to text functionality to interact
        with the user.

        Args:
            target (str): the interaction URN.
            phrases (string[], optional): optional phrases that you would like to limit the user's response to. Defaults to None.
            transcribe (bool, optional): whether you would like to transcribe the user's reponse. Defaults to True.
            timeout (int, optional): timeout for how long the device will wait for user's response. Defaults to 60.
            alt_lang (str, optional): if you would like the device to listen for a response in a specific language. Defaults to None.

        Returns:
            text representation of what the user had spoken into the device.
        """
        if phrases is None:
            phrases = [ ]
        if isinstance(phrases, str):
            phrases = [ phrases ]

        _id = uuid.uuid4().hex
        event = {
            '_type': 'wf_api_listen_request',
            '_target': self.targets_from_source_uri(target),
            'phrases': phrases,
            'transcribe': transcribe,
            'timeout': timeout,
            'alt_lang': alt_lang
        }

        criteria = {
            '_type': 'wf_api_speech_event',
            'request_id': _id
        }
        # need to add this before sendReceive to avoid race condition
        event_future = self._set_event_match(criteria)
        await self.sendReceive(event, _id)
        speech_event = await self._wait_for_event_match(event_future, timeout)

        if transcribe:
            return speech_event['text']
        else:
            return speech_event['audio']

    async def play(self, target, filename:str):
        """Plays a custom audio file that was uploaded by the user.

        Args:
            target(str): the interaction URN.
            filename (str): the name of the audio file.

        Returns:
            the response id after the audio file has been played on the device.
        """
        event = {
            '_type': 'wf_api_play_request',
            '_target': self.targets_from_source_uri(target),
            'filename': filename
        }
        response = await self.sendReceive(event)
        return response['id']

    async def play_and_wait(self, target, filename:str):
        """Plays a custom audio file that was uploaded by the user.
        Waits until the audio file has finished playing before continuing through
        the workflow.

        Args:
            target(str): the interaction URN.
            filename (str): the name of the audio file.

        Returns:
            the response id after the audio file has been played on the device.
        """
        _id = uuid.uuid4().hex
        event = {
            '_type': 'wf_api_play_request',
            '_target': self.targets_from_source_uri(target),
            'filename': filename
        }

        criteria = {
            '_type': 'wf_api_prompt_event',
            'type': 'stopped',
            'id': _id
        }

        event_future = self._set_event_match(criteria)
        response = await self.sendReceive(event, _id)
        await self._wait_for_event_match(event_future, 30)
        return response['id']

    async def say(self, target, text:str, lang:str='en-US'):
        """Utilizes text to speech capabilities to make the device 'speak' to the user.

        Args:
            target(str): the interaction URN.
            text (str): what you would like the device to say.
            lang (str, optional): the language of the text that is being spoken. Defaults to 'en-US'.

        Returns:
            the response ID after the device speaks to the user.
        """
        event = {
            '_type': 'wf_api_say_request',
            '_target': self.targets_from_source_uri(target),
            'text': text,
            'lang': lang
        }
        response = await self.sendReceive(event)
        return response['id']

    async def say_and_wait(self, target, text:str, lang:str='en-US'):
        """Utilizes text to speech capabilities to make the device 'speak' to the user.
        Waits until the text is fully played out on the device before continuing.

        Args:
            target(str): the interaction URN.
            text (str): what you would like the device to say.
            lang (str, optional): the language of the text that is being spoken. Defaults to 'en-US'.

        Returns:
            the response ID after the device speaks to the user.
        """
        _id = uuid.uuid4().hex
        event = {
            '_type': 'wf_api_say_request',
            '_target': self.targets_from_source_uri(target),
            'text': text,
            'lang': lang
        }

        criteria = {
            '_type': 'wf_api_prompt_event',
            'type': 'stopped',
            'id': _id }

        event_future = self._set_event_match(criteria)
        response = await self.sendReceive(event, _id)
        await self._wait_for_event_match(event_future, 30)
        logger.debug(f'wait complete for {target}')
        return response['id']

    # target properties: uri: array of string ids

    def push_options(self, priority:str='normal', title:str=None, body:str=None, sound:str='default'):
        """Push options for a virtual device after receiving a notification on the Relay App.

        Args:
            priority (str, optional): priority of the notification. Can be 'normal', 'high', or 'critical'. Defaults to 'normal'.
            title (str, optional): title of the notification. Defaults to None.
            body (str, optional): body of the notification. Defaults to None.
            sound (str, optional): sound to be played when notification appears on app. Can be 'default', or 'sos'.  Defaults to 'default'.

        Returns:
            the options for priority and sound as specified.
        """

        options = {
            'priority': priority,
            'sound': sound
        }
        if title is not None:
            options['title'] = title
        if body is not None:
            options['body'] = body
        return options

    # repeating tone plus tts until button press
    async def alert(self, target, originator:str, name:str, text:str, push_options:dict=None):
        """Sends out an alert to the specified group of devices and the Relay Dash.

        Args:
            target(str): the group URN that you would like to send an alert to.
            originator (str): the URN of the device that triggered the alert.
            name (str): a name for your alert.
            text (str): the text that you would like to be spoken to the group as your alert.
            push_options (dict, optional): push options for if the alert is sent to the Relay app on a virtual device. Defaults to an empty value.
        """
        if push_options is None:
            push_options = {}
        await self._send_notification(target, originator, 'alert', text, name, push_options)

    async def cancel_alert(self, target, name:str):
        """Cancels an alert that was sent to a group of devices.  Particularly useful if you would like to cancel the alert
        on all devices after one device has acknowledged the alert.

        Args:
            target(str): the device URN that has acknowledged the alert.
            name (str): the name of the alert.
        """
        await self._send_notification(target, None, 'cancel', None, name)

    async def broadcast(self, target, originator:str, name:str, text:str, push_options:dict=None):
        """Sends out a broadcasted message to a group of devices.  The message is played out on 
        all devices, as well as sent to the Relay Dash.

        Args:
            target(str): the group URN that you would like to broadcast your message to.
            originator (str): the device URN that triggered the broadcast.
            name (str): a name for your broadcast.
            text (str): the text that you would like to be broadcasted to your group.
            push_options (dict, optional): push options for if the broadcast is sent to the Relay app on a virtual device. Defaults to an empty value.
        """
        if push_options is None:
            push_options = {}
        await self._send_notification(target, originator, 'broadcast', text, name, push_options)

    async def cancel_broadcast(self, target, name:str):
        """Cancels the broadcast that was sent to a group of devices.

        Args:
            target(str): the device URN that is cancelling the broadcast.
            name (str): the name of the broadcast that you would like to cancel.
        """
        await self._send_notification(target, None, 'cancel', None, name)

<<<<<<< HEAD
    async def notify(self, target, originator:str, name:str, text:str, push_options:dict=None):
        """Sends out a notification message to a group of devices.  

        Args:
            target(str): the group URN that you would like to notify.
            originator (str): the device URN that triggered the notification.
            name (str): a name for your notification.
            text (str): the text that you would like to be spoken out of the device as your notification.
            push_options (dict, optional): push options for if the notification is sent to the Relay app on a virtual device. Defaults to an empty value.
        """
        if push_options is None:
            push_options = {}
        await self._send_notification(target, originator, 'notify', text, name, push_options)

    async def cancel_notify(self, target, name:str):
        """Cancels the notification that was sent to a group of devices.

        Args:
            target (str): the device URN that is cancelling the notification.
            name (str): the name of the notification that you would like to cancel.
        """
        await self._send_notification(target, None, 'cancel', None, name)

=======
>>>>>>> 7ea253e7
    async def _send_notification(self, target, originator:str, ntype:str, text:str, name:str, push_options:dict=None):
        """Used for sending a notification on the server.  Private method that is
        used by alert(), broadcast(), and notify().

        Args:
            target (str): the group URN that you are sending a notification to.
            originator (str): the device that triggered the notification.
            ntype (str): the type of notification, either 'alert', 'broadcast', or 'notify'.
            name (str): a name for your notification.
            text (str): the text of your notification.
            push_options (dict, optional): allows you to customize the push notification sent to a virtual device. Defaults to None.
        """
        event = {
            '_type': 'wf_api_notification_request',
            '_target': self.targets_from_source_uri(target),
            'originator': originator,
            'type': ntype,
            'name': name,
            'text': text,
            'target': self.targets_from_source_uri(target),
            'push_opts': push_options
        }
        await self.sendReceive(event)


    async def set_channel(self, target, channel_name:str, suppress_tts:bool=False, disable_home_channel:bool=False):
        """Sets the channel that a device is on.  This can be used to change the channel of a device during a workflow,
        where the channel will also be updated on the Relay Dash.

        Args:
            target (str): the device or interaction URN.
            channel_name (str): the name of the channel you would like to set your device to.
            suppress_tts (bool, optional): whether you would like to surpress text to speech. Defaults to False.
            disable_home_channel (bool, optional): whether you would like to disable the home channel. Defaults to False.
        """
        event = {
            '_type': 'wf_api_set_channel_request',
            '_target': self.targets_from_source_uri(target),
            'channel_name': channel_name,
            'suppress_tts': suppress_tts,
            'disable_home_channel': disable_home_channel
        }
        await self.sendReceive(event)


    async def get_device_name(self, target):
        """Returns the name of a targeted device.

        Args:
            target (str): the device or interaction URN.

        Returns:
            str: the name of the device.
        """
        v = await self._get_device_info(target, 'name')
        return v['name']

    async def get_device_address(self, target, refresh:bool=False):
        """Returns the address of a targeted device.

        Args:
            target (str): the device or interaction URN.
            refresh (bool, optional): whether you would like to refresh before retrieving the address. Defaults to False.

        Returns:
            str: the address of the device.
        """
        return await self.get_device_location(target, refresh)

    async def get_device_location(self, target, refresh:bool=False):
        """Returns the location of a targeted device.

        Args:
            target (str): the device or interaction URN.
            refresh (bool, optional): whether you would like to refresh before retrieving the location. Defaults to False.

        Returns:
            str: the location of the device.
        """
        v = await self._get_device_info(target, 'address', refresh)
        return v['address']

    async def get_device_latlong(self, target, refresh:bool=False):
        """Returns the latitude and longitude coordinates of a targeted device.

        Args:
            target (str): the device or interaction URN.
            refresh (bool, optional): whether you would like to refresh before retrieving the coordinates. Defaults to False.

        Returns:
            float[]: an array containing the latitude and longitude of the device.
        """
        return await self.get_device_coordinates(target, refresh)

    async def get_device_coordinates(self, target, refresh:bool=False):
        """Retrieves the coordinates of the device's location.

        Args:
            target (str): the device or interaction URN.
            refresh (bool, optional): whether you would like to refresh before retreiving the coordinates. Defaults to False.
        """
        v = await self._get_device_info(target, 'latlong', refresh)
        return v['latlong']

    async def get_device_indoor_location(self, target, refresh:bool=False):
        """Returns the indoor location of a targeted device.

        Args:
            target (str): the device or interaction URN.
            refresh (bool, optional): whether you would like to refresh before retrieving the location. Defaults to False.

        Returns:
            str: the indoor location of the device.
        """
        v = await self._get_device_info(target, 'indoor_location', refresh)
        return v['indoor_location']

    async def get_device_battery(self, target, refresh:bool=False):
        """Returns the battery of a targeted device.

        Args:
            target (str): the device or interaction URN.
            refresh (bool, optional): whether you would like to refresh before retrieving the battery. Defaults to False.

        Returns:
            int: the battery of the device.
        """
        v = await self._get_device_info(target, 'battery', refresh)
        return v['battery']

    async def get_device_type(self, target):
        """Returns the device type of a targeted device, i.e. gen 2, gen 3, etc.

        Args:
            target (str): the device or interaction URN.

        Returns:
            str: the device type.
        """
        v = await self._get_device_info(target, 'type')
        return v['type']

    async def get_device_id(self, target):
        """Returns the ID of a targeted device.

        Args:
            target (str): the device or interaction URN.

        Returns:
            str: the device ID.
        """
        v = await self._get_device_info(target, 'id')
        return v['id']

    async def get_user_profile(self, target):
        """Returns the user profile of a targeted device.

        Args:
            target (str): the device or interaction URN.

        Returns:
            str: the user profile registered to the device.
        """
        v = await self._get_device_info(target, 'username')
        return v['username']

    async def get_device_location_enabled(self, target):
        """Returns whether the location services on a device are enabled.

        Args:
            target (str): the device or interaction URN.

        Returns:
            str: 'true' if the device's location services are enabled, 'false' otherwise.
        """
        v = await self._get_device_info(target, 'location_enabled')
        return v['location_enabled']

    # target can have only one item
    async def _get_device_info(self, target, query, refresh:bool=False):
        """Used privately by device information functions to retrieve varying information
         on the device, such as the ID, location, battery, name and type.

        Args:
            target (str): the device or interaction URN.
            query (str): which category of information you are retrieving.
            refresh (bool): whether to refresh before retrieving information on the device.

        Returns:
            str: information on the device based on the query.
        """
        event = {
            '_type': 'wf_api_get_device_info_request',
            '_target': self.targets_from_source_uri(target),
            'query': query,
            'refresh': refresh
        }
        v = await self.sendReceive(event)
        return v


    async def set_device_name(self, target, name:str):
        """Sets the name of a targeted device and updates it on the Relay Dash.
        The name remains updated until it is set again via a workflow or updated manually
        on the Relay Dash.

        Args:
            target (str): the device or interaction URN.
            name (str): a new name for your device.
        """
        await self._set_device_info(target, 'label', name)

    # set_device_channel is currently not supported
    # async def set_device_channel(self, target, channel: str):
    #     """Sets the channel of a targeted device and updates it on the Relay Dash.
    #     The new channel remains until it is set again via a workflow or updated on the
    #     Relay Dash.
    #
    #     Args:
    #         target (str): the device or interaction URN.
    #         channel (str): the channel that you would like to update your device to.
    #     """
    #     await self._set_device_info(target, 'channel', channel)

    async def enable_location(self, target):
        """Enables location services on a device.  Location services will remain
        enabled until they are disabled on the Relay Dash or through a workflow.

        Args:
            target (str): the device or interaction URN.
        """
        await self._set_device_info(target, 'location_enabled', 'true')

    async def disable_location(self, target):
        """Disables location services on a device.  Location services will remain
        disabled until they are enabled on the Relay Dash or through a workflow.

        Args:
            target (str): the device or interaction URN.
        """
        await self._set_device_info(target, 'location_enabled', 'false')

    async def _set_device_info(self, target, field, value):
        """Used privately by device information functions to set information
        fields on the device, such as the location, name, and channel of
        the device.

        Args:
            target (str): the device or interaction URN. This can only have one item.
            field (str): the type of information you would like to set, such as the 'name', 'channel', etc.
            value (str): the new value of the field.

        Returns:
            an event containing the updated device information.
        """
        event = {
            '_type': 'wf_api_set_device_info_request',
            '_target': self.targets_from_source_uri(target),
            'field': field,
            'value': value
        }
        v = await self.sendReceive(event)
        return event

    # set_device_mode is currently not supported
    # async def set_device_mode(self, target, mode:str='none'):
    #     """Sets the mode of the device.
    #
    #     Args:
    #         target (str): the device or interaction URN.
    #         mode (str, optional): the updated mode of the device, which can be 'panic', 'alarm', or 'none'. Defaults to 'none'.
    #     """
    #     event = {
    #         '_type': 'wf_api_set_device_channel_request',
    #         'target': target,
    #         'mode': mode,
    #     }
    #     await self.sendReceive(event)
    #     # await self._set_device_info(target, )

    def led_info(self, rotations:int=None, count:int=None, duration:int=None, repeat_delay:int=None, pattern_repeats=None, colors=None):
        """Sets information on a device, such as the number of rotations, count, duration, repeat delay, pattern repeats, 
        and colors.

        Args:
            rotations (int, optional): number of rotations. Defaults to None.
            count (int, optional): the number of times the LEDs will perform an action. Defaults to None.
            duration (int, optional): duration of the LED action in milliseconds. Defaults to None.
            repeat_delay (int, optional): the length of delay in milliseconds. Defaults to None.
            pattern_repeats (_type_, optional): the number of times a pattern should repeat. Defaults to None.
            colors (_type_, optional): hex-code of the color for the LEDs. Defaults to None.

        Returns:
            information field that was set on the LEDs.
        """
        info = { }
        if rotations is not None:
            info['rotations'] = rotations
        if count is not None:
            info['count'] = count
        if duration is not None:
            info['duration'] = duration
        if repeat_delay is not None:
            info['repeat_delay'] = repeat_delay
        if pattern_repeats is not None:
            info['pattern_repeats'] = pattern_repeats
        if colors is not None:
            info['colors'] = colors
        return info

    async def led_action(self, target, effect:str='flash', args=None):
        """Private method used for performing actions on the LEDs, such as creating 
        a rainbow, flashing, rotating, etc.

        Args:
            target (str): the interaction URN.
            effect (str, optional): effect to perform on LEDs, can be 'rainbow', 'rotate', 'flash', 'breath', 'static', or 'off'. Defaults to 'flash'.
            args (optional): use led_info() to create args. Defaults to None.
        """
        event = {
            '_type': 'wf_api_set_led_request',
            '_target': self.targets_from_source_uri(target),
            'effect': effect,
            'args': args
        }
        await self.sendReceive(event)

    async def switch_all_led_on(self, target, color:str='0000ff'):
        """Switches all of the LEDs on a device on to a specified color.

        Args:
            target (str): the interaction URN.
            color (str, optional): the hex color code you would like the LEDs to be. Defaults to '0000ff'.
        """
        await self.led_action(target, 'static', {'colors':{'ring': color}})

    async def switch_led_on(self, target, index:int, color:str='0000ff'):
        """Switches on an LED at a particular index to a specified color.

        Args:
            target (str): the interaction URN.
            index (int): the index of an LED, numbered 1-12.
            color (str, optional): the hex color code you would like to turn the LED to. Defaults to '0000ff'.
        """
        await self.led_action(target, 'static', {'colors':{index: color}})

    async def rainbow(self, target, rotations:int=-1):
        """Switches all of the LEDs on to a configured rainbow pattern and rotates the rainbow
        a specified number of times.

        Args:
            target (str): the interaction URN.
            rotations (int, optional): the number of times you would like the rainbow to rotate. Defaults to -1, meaning the 
            rainbow will rotate indefinitely.
        """
        await self.led_action(target, 'rainbow', {'rotations': rotations})

    async def flash(self, target, color:str='0000ff', count:int=-1):
        """Switches all of the LEDs on a device to a certain color and flashes them
        a specified number of times.

        Args:
            target (str): the interaction URN.
            color (str, optional): the hex color code you would like to turn the LEDs to. Defaults to '0000ff'.
            count (int, optional): the number of times you would like the LEDs to flash. Defaults to -1, meaning the LEDs
            will flash indefinitely.
        """
        await self.led_action(target, 'flash', {'colors': {'ring': color}, 'count': count})

    async def breathe(self, target, color:str='0000ff', count:int=-1):
        """Switches all of the LEDs on a device to a certain color and creates a 'breathing' effect, 
        where the LEDs will slowly light up a specified number of times.

        Args:
            target (str): the interaction URN.
            color (str, optional): the hex color code you would like to turn the LEDs to. Defaults to '0000ff'.
            count (int, optional): the number of times you would like the LEDs to 'breathe'. Defaults to -1, meaning
            the LEDs will 'breathe' indefinitely.
        """
        await self.led_action(target, 'breathe', {'colors': {'ring': color}, 'count': count})

    async def rotate(self, target, color:str='0000ff', rotations:int=-1):
        """Switches all of the LEDs on a device to a certain color and rotates them a specified number
        of times.

        Args:
            target (str): the interaction URN.
            color (str, optional): the hex color code you would like to turn the LEDs to. Defaults to '0000ff'.
            rotations (int, optional): the number of times you would like the LEDs to rotate. Defaults to -1, meaning
            the LEDs will rotate indefinitely.
        """
        await self.led_action(target, 'rotate', {'colors': {'1': color}, 'rotations': rotations})

    async def switch_all_led_off(self, target):
        """Switches all of the LEDs on a device off.

        Args:
            target (str): the interaction URN.
        """
        await self.led_action(target, 'off', {})


    async def vibrate(self, target, pattern:list=None):
        """Makes the device vibrate in a particular pattern.  You can specify
        how many vibrations you would like, the duration of each vibration in
        milliseconds, and how long you would like the pauses between each vibration to last
        in milliseconds.

        Args:
            target (str): the interaction URN.
            pattern (list, optional): an array representing the pattern of your vibration. Defaults to None.
        """
        if not pattern:
            pattern = [100, 500, 500, 500, 500, 500]

        event = {
            '_type': 'wf_api_vibrate_request',
            '_target': self.targets_from_source_uri(target),
            'pattern': pattern
        }
        await self.sendReceive(event)

    async def start_timer(self, timeout:int=60):
        """Starts an unnamed timer, meaning this will be the only timer on your device.
        The timer will fire when it reaches the value of the 'timeout' parameter.

        Args:
            timeout (int): the number of seconds you would like to wait until the timer fires.
        """
        event = {
            '_type': 'wf_api_start_timer_request',
            'timeout': timeout
        }
        await self.sendReceive(event)

    async def stop_timer(self):
        """Stops an unnamed timer.
        """
        event = {
            '_type': 'wf_api_stop_timer_request'
        }
        await self.sendReceive(event)


    async def terminate(self):
        """Terminates a workflow.  This method is usually called
        after your workflow has completed and you would like to end the 
        workflow by calling end_interaction(), where you can then terminate
        the workflow.
        """
        event = {
            '_type': 'wf_api_terminate_request'
        }
        # there is no response
        await self.send(event)


    async def create_incident(self, originator, itype:str):
        """Creates an incident that will alert the Relay Dash.

        Args:
            originator (str): the device URN that triggered the incident.
            itype (str): the type of incident that occurred.

        Returns:
            str: the incident ID.
        """
        # TODO: what are the values for itype?
        event = {
            '_type': 'wf_api_create_incident_request',
            'type': itype,
            'originator_uri': originator
        }
        v = await self.sendReceive(event)
        return v['incident_id']

    async def resolve_incident(self, incident_id:str, reason:str):
        """Resolves an incident that was created.

        Args:
            incident_id (str): the ID of the incident you would like to resolve.
            reason (str): the reason for resolving the incident.
        """
        event = {
            '_type': 'wf_api_resolve_incident_request',
            'incident_id': incident_id,
            'reason': reason
        }
        await self.sendReceive(event)

    # restart/powering down device is currently not supported

    # async def restart_device(self, target):
    #     """Restarts a device during a workflow, without having
    #     to physically restart the device via hodling down the '-' button.
    #
    #     Args:
    #         target (str): the URN of the device you would like to restart.
    #     """

    #     event = {
    #         '_type': 'wf_api_device_power_off_request',
    #         '_target': self.targets_from_source_uri(target),
    #         'restart': True
    #     }
    #     await self.sendReceive(event)

    # async def power_down_device(self, target):
    #     """Powers down a device during a workflow, without
    #     having to physically power down the device via holding down the '+' button.
    #
    #     Args:
    #         target (str): the URN of the device that you would like to power down.
    #     """
    #     event = {
    #         '_type': 'wf_api_device_power_off_request',
    #         '_target': self.targets_from_source_uri(target),
    #         'restart': False
    #     }
    #     await self.sendReceive(event)

    async def stop_playback(self, target, id:str=None):
        event = None
        if type(id) == list:
            event = {
                '_type': 'wf_api_stop_playback_request',
                '_target': target,
                'ids': id
            }
        elif type(id) == str:
            id = [id]
            event = {
                '_type': 'wf_api_stop_playback_request',
                '_target': target,
                'ids': id
            }
        elif id is None:
            event = {
                '_type': 'wf_api_stop_playback_request',
                '_target': target
            }
        await self.sendReceive(event)

    async def translate(self, text:str, from_lang:str='en-US', to_lang:str='es-ES'):
        """Translates text from one language to another.

        Args:
            text (str): the text that you would like to translate.
            from_lang (str): the language that you would like to translate from.
            to_lang (str): the language that you would like to translate to.

        Returns:
            str: the translated text.
        """
        event = {
            '_type': 'wf_api_translate_request',
            'text': text,
            'from_lang': from_lang,
            'to_lang': to_lang
        }
        response = await self.sendReceive(event)
        return response['text']

    # target can have only one item
    async def place_call(self, target, uri:str):
        """Places a call to another device.

        Args:
            target (str): the device URN.
            uri (str): the URN of the device you would like to call.

        Returns:
            the event response.
        """
        event = {
            '_type': 'wf_api_call_request',
            '_target': target,
            'uri': uri
        }
        response = await self.sendReceive(event)
        return response['call_id']

    # target can have only one item
    async def answer_call(self, target, call_id:str):
        """Answers a call on your device.

        Args:
            target (str): the device URN.
            call_id (str): the call ID.
        """
        event = {
            '_type': 'wf_api_answer_request',
            '_target': target,
            'call_id': call_id
        }
        await self.sendReceive(event)

    # target can have only one item
    async def hangup_call(self, target, call_id:str):
        """Ends a call on your device.

        Args:
            target (str): the device URN.
            call_id (str): the call ID.
        """
        event = {
            '_type': 'wf_api_hangup_request',
            '_target': target,
            'call_id': call_id
        }
        await self.sendReceive(event)

    ##### TODO: test me from this point down

    async def get_group_members(self, group_uri:str):
        """Returns the members of a particular group.

        Args:
            group_uri (str): the URN of the group that you would like to retrieve members from.

        Returns:
            str[]: a list of the members within the specified group.
        """
        event = {
            '_type': 'wf_api_group_query_request',
            'query': 'list_members',
            'group_uri': group_uri
        }
        response = await self.sendReceive(event)
        return response['member_uris']

    async def is_group_member(self, group_name_uri:str, potential_member_name_uri:str):
        """Checks whether a device is a member of a particular group.

        Args:
            group_name_uri (str): the URN of a group.
            potential_member_name_uri: the URN of the device name.

        Returns:
            str: 'true' if the device is a member of the specified group, 'false' otherwise.
        """
        group_name = parse_group_name(group_name_uri)
        device_name = parse_device_name(potential_member_name_uri)
        group_uri = group_member(group_name, device_name)
        event = {
            '_type': 'wf_api_group_query_request',
            'query': 'is_member',
            'group_uri': group_uri
        }
        response = await self.sendReceive(event)
        return response['is_member']

    # target can have only one item
    async def set_user_profile(self, target:str, username:str, force:bool=False):
        """Sets the profile of a user by updating the username.

        Args:
            target (str): the device URN whose profile you would like to update.
            username (str): the updated username for the device.
            force (bool, optional): whether you would like to force this update. Defaults to False.
        """
        event = {
            '_type': 'wf_api_set_user_profile_request',
            '_target': self.targets_from_source_uri(target),
            'username': username,
            'force': force
        }
        await self.sendReceive(event)

    # target can have only one item
    async def get_unread_inbox_size(self, target):
        """Retrieves the number of messages in a device's inbox.

        Args:
            target (str): the device or interaction URN whose inbox you would like to check.

        Returns:
            str: the number of messages in the specified device's inbox.
        """
        event = {
            '_type': 'wf_api_inbox_count_request',
            '_target': self.targets_from_source_uri(target)
        }
        response = await self.sendReceive(event)
        return response['count']

    async def play_unread_inbox_messages(self, target):
        """Play a targeted device's inbox messages.

        Args:
            target (str): the device or interaction URN whose inbox messages you would like to play.
        """
        event = {
            '_type': 'wf_api_play_inbox_messages_request',
            '_target': self.targets_from_source_uri(target)
        }
        await self.sendReceive(event)

    async def log_message(self, message:str, category: Optional[str]='default', target: Optional[str]=None, content_type: Optional[str]='text/plain'):
        """Log an analytics event from a workflow with the specified content and
        under a specified category. This does not log the device who
        triggered the workflow that called this function.

        Args:
            message (str): a description for your analytical event.
            category (str, optional): a category for your analytical event. Defaults to 'default'.
            target (str, optional): URN of the device that triggered this function. Defaults to None.
            content_type (str, optional): encoding of the message string. Defaults to 'text/plain'.
        """
        event = {
            '_type': 'wf_api_log_analytics_event_request',
            'content': message,
            'content_type':  content_type,
            'category': category,
            'device_uri': target
        }
        await self.sendReceive(event)

    # TODO: is this needed?
    async def log_user_message(self, message:str, target, category:str):
        """Log an analytic event from a workflow with the specified content and
        under a specified category.  This includes the device who triggered the workflow
        that called this function.

        Args:
            message (str): a description for your analytical event.
            target (str, optional): the URN of a the device that triggered this function. Defaults to None.
            category (str): a category for your analytical event.
        """
        event = {
            '_type': 'wf_api_log_analytics_event_request',
            'content': message,
            'content_type': 'text/plain',
            'category': category,
            'device_uri': target
        }
        await self.sendReceive(event)

    async def set_timer(self, name:str, timer_type:str='timeout', timeout:int=60, timeout_type:str='secs'):
        """ Serves as a named timer that can be either interval or timeout.  Allows you to specify
        the unit of time.

        Args:
            name (str): a name for your timer.
            timer_type (str, optional): can be 'timeout' or 'interval'. Defaults to 'timeout'.
            timeout (int): an integer representing when you would like your timer to fire.
            timeout_type (str, optional): can be 'ms', 'secs', 'mins' or 'hrs'. Defaults to 'secs'.
        """
        event = {
            '_type': 'wf_api_set_timer_request',
            'type': timer_type,
            'name': name,
            'timeout': timeout,
            'timeout_type': timeout_type
        }
        await self.sendReceive(event)

    async def clear_timer(self, name:str):
        """Clears the specified timer.

        Args:
            name (str): the name of the timer that you would like to clear.
        """
        event = {
            '_type': 'wf_api_clear_timer_request',
            'name': name
        }
        await self.sendReceive(event)

    async def sms(self, stype:str, text:str, uri:str):
        event = {
            '_type': 'wf_api_sms_request',
            'type': stype,
            'text': text,
            'uri': uri
        }
        response = await self.sendReceive(event)
        return response['message_id']

    async def enable_home_channel(self, target):
        await self._set_home_channel_state(target, True)

    async def disable_home_channel(self, target):
        await self._set_home_channel_state(target, False)

    async def _set_home_channel_state(self, target, enabled:bool=True):
        event = {
            '_type': 'wf_api_set_home_channel_state_request',
            '_target': self.targets_from_source_uri(target),
            'enabled': enabled
        }
        await self.sendReceive(event)

    # target can have only one item
    async def register(self, target, uri:str, password:str, expires:int):
        event = {
            '_type': 'wf_api_register_request',
            '_target': target,
            'uri': uri,
            'password': password,
            'expires': expires
        }
        await self.sendReceive(event)

    # invalid_type and missing_type are just for internal testing of error handling

    async def invalid_type(self):
        event = {
            '_type': 'wf_api_mkinard_breakage',
            'device_id': 'TheQuickBrownFoxJumpedOverTheLazyDog',
            'call_id': 'you can\'t catch me'
        }
        await self.sendReceive(event)

    async def missing_type(self):
        event = {
            'device_id': 'NowIsTheTimeForAllGoodMenToComeToTheAidOfYourCountry',
            'call_id': 'you can\'t catch me'
        }
        await self.sendReceive(event)


def __update_access_token(refresh_token:str, client_id:str):
    grant_url = f'https://{auth_hostname}/oauth2/token'
    grant_headers = {
        'User-Agent': VERSION
    }
    grant_payload = {
        'grant_type': 'refresh_token',
        'refresh_token': refresh_token,
        'client_id': client_id
    }
    grant_response = requests.post(grant_url, headers=grant_headers, data=grant_payload, timeout=10.0)
    if grant_response.status_code != 200:
        raise WorkflowException(f"unable to get access_token: {grant_response.status_code}")
    grant_response_dict = grant_response.json()
    access_token = grant_response_dict['access_token']
    return access_token


def trigger_workflow(access_token:str, refresh_token:str, client_id:str, workflow_id:str, subscriber_id:str, user_id:str, targets:List[str], action_args:dict=None):
    """A convenience method for sending an HTTP trigger to the Relay server.

    This generally would be used in a third-party system to start a Relay
    workflow via an HTTP trigger and optionally pass data to it with
    action_args.  Under the covers, this uses Python's "request" library
    for using the https protocol.

    If the access_token has expired and the request gets a 401 response,
    a new access_token will be automatically generated via the refresh_token,
    and the request will be resubmitted with the new access_token. Otherwise
    the refresh token won't be used.

    This method will return a tuple of (requests.Response, access_token)
    where you can inspect the http response, and get the updated access_token
    if it was updated (otherwise the original access_token will be returned).

    Args:
        access_token(str): the current access token. Can be a placeholder value
        and this method will generate a new one and return it. If the
        original value of the access token passed in here has expired,
        this method will also generate a new one and return it.

        refresh_token(str): the permanent refresh_token that can be used to
        obtain a new access_token. The caller should treat the refresh
        token as very sensitive data, and secure it appropriately.

        client_id(str): the auth_sdk_id as returned from "relay env".

        workflow_id(str): the workflow_id as returned from "relay workflow list".
        Usually starts with "wf_".

        subscriber_id(str): the subcriber UUID as returned from "relay whoami".

        user_id(str): the IMEI of the target device, such as 990007560023456.

        action_args (optional): a dict of any key/value arguments you want
        to pass in to the workflow that gets started by this trigger.
    """

    url = f'https://{server_hostname}/ibot/workflow/{workflow_id}'
    headers = {
        'Authorization': f'Bearer {access_token}',
        'User-Agent': VERSION
    }
    query_params = {
        'subscriber_id': subscriber_id,
        'user_id': user_id
    }
    payload = {"action": "invoke"}
    if action_args:
        payload['action_args'] = action_args
    if targets:
        payload['target_device_ids'] = f'{targets}'
    response = requests.post(url, headers=headers, params=query_params, json=payload, timeout=10.0)
    # check if access token expired, and if so get a new one from the refresh_token, and resubmit
    if response.status_code == 401:
        logger.debug(f'got 401 on workflow trigger, trying to get new access token')
        access_token = __update_access_token(refresh_token, client_id)
        headers['Authorization'] = f'Bearer {access_token}'
        response = requests.post(url, headers=headers, params=query_params, json=payload, timeout=10.0)
    logger.debug(f'workflow trigger status code={response.status_code}')
    return (response, access_token)


def fetch_device(access_token:str, refresh_token:str, client_id:str, subscriber_id:str, user_id:str):
    """A convenience method for getting all the details of a device.

    This will return quite a bit of data regarding device configuration and
    state. The result, if the query was successful, should have a large JSON
    dictionary.

    Args:
        access_token(str): the current access token. Can be a placeholder value
        and this method will generate a new one and return it. If the
        original value of the access token passed in here has expired,
        this method will also generate a new one and return it.

        refresh_token(str): the permanent refresh_token that can be used to
        obtain a new access_token. The caller should treat the refresh
        token as very sensitive data, and secure it appropriately.

        client_id(str): the auth_sdk_id as returned from "relay env".

        subscriber_id(str): the subcriber UUID as returned from "relay whoami".

        user_id(str): the IMEI of the target device, such as 990007560023456.
    """
    url = f'https://{server_hostname}/relaypro/api/v1/device/{user_id}'
    headers = {
        'Authorization': f'Bearer {access_token}',
        'User-Agent': VERSION
    }
    query_params = { 'subscriber_id': subscriber_id }
    response = requests.get(url, headers=headers, params=query_params, timeout=10.0)
    if response.status_code == 401:
        logger.debug(f'got 401 on get, trying to get new access token')
        access_token = __update_access_token(refresh_token, client_id)
        headers['Authorization'] = f'Bearer {access_token}'
        response = requests.post(url, headers=headers, params=query_params, timeout=10.0)
    logger.debug(f'device_info status code={response.status_code}')
    return (response, access_token)

######## end of SDK<|MERGE_RESOLUTION|>--- conflicted
+++ resolved
@@ -1136,32 +1136,6 @@
         """
         await self._send_notification(target, None, 'cancel', None, name)
 
-<<<<<<< HEAD
-    async def notify(self, target, originator:str, name:str, text:str, push_options:dict=None):
-        """Sends out a notification message to a group of devices.  
-
-        Args:
-            target(str): the group URN that you would like to notify.
-            originator (str): the device URN that triggered the notification.
-            name (str): a name for your notification.
-            text (str): the text that you would like to be spoken out of the device as your notification.
-            push_options (dict, optional): push options for if the notification is sent to the Relay app on a virtual device. Defaults to an empty value.
-        """
-        if push_options is None:
-            push_options = {}
-        await self._send_notification(target, originator, 'notify', text, name, push_options)
-
-    async def cancel_notify(self, target, name:str):
-        """Cancels the notification that was sent to a group of devices.
-
-        Args:
-            target (str): the device URN that is cancelling the notification.
-            name (str): the name of the notification that you would like to cancel.
-        """
-        await self._send_notification(target, None, 'cancel', None, name)
-
-=======
->>>>>>> 7ea253e7
     async def _send_notification(self, target, originator:str, ntype:str, text:str, name:str, push_options:dict=None):
         """Used for sending a notification on the server.  Private method that is
         used by alert(), broadcast(), and notify().
